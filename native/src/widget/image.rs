//! Display images in your user interface.
<<<<<<< HEAD
use crate::layout;
use crate::{Element, Hasher, Layout, Length, Point, Rectangle, Size, Widget};
=======
pub mod viewer;
pub use viewer::Viewer;

use crate::{layout, Element, Hasher, Layout, Length, Point, Size, Widget};
>>>>>>> c7bb4341

use std::{
    hash::{Hash, Hasher as _},
    path::PathBuf,
    sync::Arc,
};

/// A frame that displays an image while keeping aspect ratio.
///
/// # Example
///
/// ```
/// # use iced_native::Image;
/// #
/// let image = Image::new("resources/ferris.png");
/// ```
///
/// <img src="https://github.com/hecrj/iced/blob/9712b319bb7a32848001b96bd84977430f14b623/examples/resources/ferris.png?raw=true" width="300">
#[derive(Debug, Hash)]
pub struct Image {
    handle: Handle,
    width: Length,
    height: Length,
}

impl Image {
    /// Creates a new [`Image`] with the given path.
    pub fn new<T: Into<Handle>>(handle: T) -> Self {
        Image {
            handle: handle.into(),
            width: Length::Shrink,
            height: Length::Shrink,
        }
    }

    /// Sets the width of the [`Image`] boundaries.
    pub fn width(mut self, width: Length) -> Self {
        self.width = width;
        self
    }

    /// Sets the height of the [`Image`] boundaries.
    pub fn height(mut self, height: Length) -> Self {
        self.height = height;
        self
    }
}

impl<Message, Renderer> Widget<Message, Renderer> for Image
where
    Renderer: self::Renderer,
{
    fn width(&self) -> Length {
        self.width
    }

    fn height(&self) -> Length {
        self.height
    }

    fn layout(
        &self,
        renderer: &Renderer,
        limits: &layout::Limits,
    ) -> layout::Node {
        let (width, height) = renderer.dimensions(&self.handle);

        let aspect_ratio = width as f32 / height as f32;

        let mut size = limits
            .width(self.width)
            .height(self.height)
            .resolve(Size::new(width as f32, height as f32));

        let viewport_aspect_ratio = size.width / size.height;

        if viewport_aspect_ratio > aspect_ratio {
            size.width = width as f32 * size.height / height as f32;
        } else {
            size.height = height as f32 * size.width / width as f32;
        }

        layout::Node::new(size)
    }

    fn draw(
        &self,
        renderer: &mut Renderer,
        _defaults: &Renderer::Defaults,
        layout: Layout<'_>,
        _cursor_position: Point,
        _viewport: &Rectangle,
    ) -> Renderer::Output {
        renderer.draw(self.handle.clone(), layout)
    }

    fn hash_layout(&self, state: &mut Hasher) {
        struct Marker;
        std::any::TypeId::of::<Marker>().hash(state);

        self.handle.hash(state);
        self.width.hash(state);
        self.height.hash(state);
    }
}

/// An [`Image`] handle.
#[derive(Debug, Clone)]
pub struct Handle {
    id: u64,
    data: Arc<Data>,
}

impl Handle {
    /// Creates an image [`Handle`] pointing to the image of the given path.
    ///
    /// Makes an educated guess about the image format by examining the data in the file.
    pub fn from_path<T: Into<PathBuf>>(path: T) -> Handle {
        Self::from_data(Data::Path(path.into()))
    }

    /// Creates an image [`Handle`] containing the image pixels directly. This
    /// function expects the input data to be provided as a `Vec<u8>` of BGRA
    /// pixels.
    ///
    /// This is useful if you have already decoded your image.
    pub fn from_pixels(width: u32, height: u32, pixels: Vec<u8>) -> Handle {
        Self::from_data(Data::Pixels {
            width,
            height,
            pixels,
        })
    }

    /// Creates an image [`Handle`] containing the image data directly.
    ///
    /// Makes an educated guess about the image format by examining the given data.
    ///
    /// This is useful if you already have your image loaded in-memory, maybe
    /// because you downloaded or generated it procedurally.
    pub fn from_memory(bytes: Vec<u8>) -> Handle {
        Self::from_data(Data::Bytes(bytes))
    }

    fn from_data(data: Data) -> Handle {
        let mut hasher = Hasher::default();
        data.hash(&mut hasher);

        Handle {
            id: hasher.finish(),
            data: Arc::new(data),
        }
    }

    /// Returns the unique identifier of the [`Handle`].
    pub fn id(&self) -> u64 {
        self.id
    }

    /// Returns a reference to the image [`Data`].
    pub fn data(&self) -> &Data {
        &self.data
    }
}

impl<T> From<T> for Handle
where
    T: Into<PathBuf>,
{
    fn from(path: T) -> Handle {
        Handle::from_path(path.into())
    }
}

impl Hash for Handle {
    fn hash<H: std::hash::Hasher>(&self, state: &mut H) {
        self.id.hash(state);
    }
}

/// The data of an [`Image`].
#[derive(Clone, Hash)]
pub enum Data {
    /// File data
    Path(PathBuf),

    /// In-memory data
    Bytes(Vec<u8>),

    /// Decoded image pixels in BGRA format.
    Pixels {
        /// The width of the image.
        width: u32,
        /// The height of the image.
        height: u32,
        /// The pixels.
        pixels: Vec<u8>,
    },
}

impl std::fmt::Debug for Data {
    fn fmt(&self, f: &mut std::fmt::Formatter<'_>) -> std::fmt::Result {
        match self {
            Data::Path(path) => write!(f, "Path({:?})", path),
            Data::Bytes(_) => write!(f, "Bytes(...)"),
            Data::Pixels { width, height, .. } => {
                write!(f, "Pixels({} * {})", width, height)
            }
        }
    }
}

/// The renderer of an [`Image`].
///
/// Your [renderer] will need to implement this trait before being able to use
/// an [`Image`] in your user interface.
///
/// [renderer]: crate::renderer
pub trait Renderer: crate::Renderer {
    /// Returns the dimensions of an [`Image`] located on the given path.
    fn dimensions(&self, handle: &Handle) -> (u32, u32);

    /// Draws an [`Image`].
    fn draw(&mut self, handle: Handle, layout: Layout<'_>) -> Self::Output;
}

impl<'a, Message, Renderer> From<Image> for Element<'a, Message, Renderer>
where
    Renderer: self::Renderer,
{
    fn from(image: Image) -> Element<'a, Message, Renderer> {
        Element::new(image)
    }
}<|MERGE_RESOLUTION|>--- conflicted
+++ resolved
@@ -1,13 +1,9 @@
 //! Display images in your user interface.
-<<<<<<< HEAD
+pub mod viewer;
+pub use viewer::Viewer;
+
 use crate::layout;
 use crate::{Element, Hasher, Layout, Length, Point, Rectangle, Size, Widget};
-=======
-pub mod viewer;
-pub use viewer::Viewer;
-
-use crate::{layout, Element, Hasher, Layout, Length, Point, Size, Widget};
->>>>>>> c7bb4341
 
 use std::{
     hash::{Hash, Hasher as _},
