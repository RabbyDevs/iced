--- conflicted
+++ resolved
@@ -14,13 +14,9 @@
 [dependencies]
 wgpu = "0.5"
 wgpu_glyph = "0.9"
+glyph_brush = "0.7"
 zerocopy = "0.3"
-<<<<<<< HEAD
-glyph_brush = "0.7"
-=======
 bytemuck = "1.2"
-glyph_brush = "0.6"
->>>>>>> e11b5c61
 raw-window-handle = "0.3"
 glam = "0.8"
 log = "0.4"
