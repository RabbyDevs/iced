--- conflicted
+++ resolved
@@ -20,18 +20,8 @@
 #![doc(
     html_logo_url = "https://raw.githubusercontent.com/iced-rs/iced/9ab6923e943f784985e9ef9ca28b10278297225d/docs/logo.svg"
 )]
-<<<<<<< HEAD
-#![forbid(rust_2018_idioms)]
-#![deny(
-    // missing_debug_implementations,
-    //missing_docs,
-    unsafe_code,
-    unused_results,
-    rustdoc::broken_intra_doc_links
-)]
-=======
->>>>>>> 1c241d11
 #![cfg_attr(docsrs, feature(doc_auto_cfg))]
+#![allow(missing_docs)]
 pub mod layer;
 pub mod primitive;
 pub mod settings;
