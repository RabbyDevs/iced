[package]
name = "iced_glow"
<<<<<<< HEAD
version = "0.5.1"
=======
version = "0.6.0"
>>>>>>> 18552f96
authors = ["Héctor Ramón Jiménez <hector0193@gmail.com>"]
edition = "2021"
description = "A glow renderer for iced"
license = "MIT AND OFL-1.1"
repository = "https://github.com/iced-rs/iced"

[features]
svg = ["iced_graphics/svg"]
image = ["iced_graphics/image"]
png = ["iced_graphics/png"]
jpeg = ["iced_graphics/jpeg"]
jpeg_rayon = ["iced_graphics/jpeg_rayon"]
gif = ["iced_graphics/gif"]
webp = ["iced_graphics/webp"]
pnm = ["iced_graphics/pnm"]
ico = ["iced_graphics/ico"]
bmp = ["iced_graphics/bmp"]
hdr = ["iced_graphics/hdr"]
dds = ["iced_graphics/dds"]
farbfeld = ["iced_graphics/farbfeld"]
canvas = ["iced_graphics/canvas"]
qr_code = ["iced_graphics/qr_code"]
default_system_font = ["iced_graphics/font-source"]

[dependencies]
glow = "0.11.1"
glow_glyph = "0.5.0"
glyph_brush = "0.7"
euclid = "0.22"
bytemuck = "1.4"
log = "0.4"

[dependencies.iced_native]
version = "0.8"
path = "../native"

[dependencies.iced_graphics]
version = "0.6"
path = "../graphics"
features = ["font-fallback", "font-icons", "opengl"]

[dependencies.tracing]
version = "0.1.6"
optional = true

[package.metadata.docs.rs]
rustdoc-args = ["--cfg", "docsrs"]
all-features = true<|MERGE_RESOLUTION|>--- conflicted
+++ resolved
@@ -1,10 +1,6 @@
 [package]
 name = "iced_glow"
-<<<<<<< HEAD
-version = "0.5.1"
-=======
 version = "0.6.0"
->>>>>>> 18552f96
 authors = ["Héctor Ramón Jiménez <hector0193@gmail.com>"]
 edition = "2021"
 description = "A glow renderer for iced"
