--- conflicted
+++ resolved
@@ -121,24 +121,6 @@
         }
     }
 
-<<<<<<< HEAD
-    /// Returns the unique name of the [`Application`].
-    fn name() -> &'static str {
-        std::any::type_name::<Self>()
-    }
-
-    /// Initializes the [`Application`] with the flags provided to
-    /// [`run`] as part of the [`Settings`].
-    ///
-    /// Here is where you should return the initial state of your app.
-    ///
-    /// Additionally, you can return a [`Command`] if you need to perform some
-    /// async action in the background on startup. This is useful if you want to
-    /// load state from a file, perform an initial HTTP request, etc.
-    ///
-    /// [`run`]: Self::run
-    fn new(flags: Self::Flags) -> (Self, Command<Self::Message>);
-=======
     Application {
         raw: Instance {
             update,
@@ -153,7 +135,6 @@
     }
     .title(title)
 }
->>>>>>> beddf49c
 
 /// The underlying definition and configuration of an iced application.
 ///
@@ -323,14 +304,6 @@
         }
     }
 
-<<<<<<< HEAD
-    fn name() -> &'static str {
-        A::name()
-    }
-
-    fn new(flags: Self::Flags) -> (Self, Command<A::Message>) {
-        let (app, command) = A::new(flags);
-=======
     /// Sets the [`Title`] of the [`Application`].
     pub(crate) fn title(
         self,
@@ -346,7 +319,6 @@
             window: self.window,
         }
     }
->>>>>>> beddf49c
 
     /// Sets the subscription logic of the [`Application`].
     pub fn subscription(
