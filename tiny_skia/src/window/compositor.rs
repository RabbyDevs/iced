use crate::core::{Color, Rectangle, Size};
use crate::graphics::compositor::{self, Information};
use crate::graphics::damage;
use crate::graphics::error::{self, Error};
use crate::graphics::{self, Viewport};
use crate::{Layer, Renderer, Settings};

use std::collections::VecDeque;
use std::num::NonZeroU32;

#[allow(missing_debug_implementations)]
pub struct Compositor {
    context: softbuffer::Context<Box<dyn compositor::Window>>,
    settings: Settings,
}

#[allow(missing_debug_implementations)]
pub struct Surface {
    window: softbuffer::Surface<
        Box<dyn compositor::Window>,
        Box<dyn compositor::Window>,
    >,
    clip_mask: tiny_skia::Mask,
    layer_stack: VecDeque<Vec<Layer>>,
    background_color: Color,
    max_age: u8,
}

impl crate::graphics::Compositor for Compositor {
    type Renderer = Renderer;
    type Surface = Surface;

    async fn with_backend<W: compositor::Window>(
        settings: graphics::Settings,
        compatible_window: W,
        backend: Option<&str>,
    ) -> Result<Self, Error> {
        match backend {
            None | Some("tiny-skia") | Some("tiny_skia") => {
                Ok(new(settings.into(), compatible_window))
            }
            Some(backend) => Err(Error::GraphicsAdapterNotFound {
                backend: "tiny-skia",
                reason: error::Reason::DidNotMatch {
                    preferred_backend: backend.to_owned(),
                },
            }),
        }
    }

    fn create_renderer(&self) -> Self::Renderer {
        Renderer::new(
            self.settings.default_font,
            self.settings.default_text_size,
        )
    }

    fn create_surface<W: compositor::Window + Clone>(
        &mut self,
        window: W,
        width: u32,
        height: u32,
    ) -> Self::Surface {
        let window = softbuffer::Surface::new(
            &self.context,
            Box::new(window.clone()) as _,
        )
        .expect("Create softbuffer surface for window");

        let mut surface = Surface {
            window,
            clip_mask: tiny_skia::Mask::new(width, height)
                .expect("Create clip mask"),
            layer_stack: VecDeque::new(),
            background_color: Color::BLACK,
            max_age: 0,
        };

        self.configure_surface(&mut surface, width, height);

        surface
    }

    fn configure_surface(
        &mut self,
        surface: &mut Self::Surface,
        width: u32,
        height: u32,
    ) {
        surface
            .window
            .resize(
                NonZeroU32::new(width).expect("Non-zero width"),
                NonZeroU32::new(height).expect("Non-zero height"),
            )
            .expect("Resize surface");

        surface.clip_mask =
            tiny_skia::Mask::new(width, height).expect("Create clip mask");
        surface.layer_stack.clear();
    }

    fn fetch_information(&self) -> Information {
        Information {
            adapter: String::from("CPU"),
            backend: String::from("tiny-skia"),
        }
    }

    fn present(
        &mut self,
        renderer: &mut Self::Renderer,
        surface: &mut Self::Surface,
        viewport: &Viewport,
        background_color: Color,
    ) -> Result<(), compositor::SurfaceError> {
        present(renderer, surface, viewport, background_color)
    }

    fn screenshot(
        &mut self,
        renderer: &mut Self::Renderer,
        viewport: &Viewport,
        background_color: Color,
    ) -> Vec<u8> {
<<<<<<< HEAD
        screenshot(renderer, surface, viewport, background_color)
=======
        screenshot(renderer, viewport, background_color, overlay)
>>>>>>> beddf49c
    }
}

pub fn new<W: compositor::Window>(
    settings: Settings,
    compatible_window: W,
) -> Compositor {
    #[allow(unsafe_code)]
    let context = softbuffer::Context::new(Box::new(compatible_window) as _)
        .expect("Create softbuffer context");

    Compositor { context, settings }
}

pub fn present(
    renderer: &mut Renderer,
    surface: &mut Surface,
    viewport: &Viewport,
    background_color: Color,
) -> Result<(), compositor::SurfaceError> {
    let physical_size = viewport.physical_size();

    let mut buffer = surface
        .window
        .buffer_mut()
        .map_err(|_| compositor::SurfaceError::Lost)?;

    let last_layers = {
        let age = buffer.age();

        surface.max_age = surface.max_age.max(age);
        surface.layer_stack.truncate(surface.max_age as usize);

        if age > 0 {
            surface.layer_stack.get(age as usize - 1)
        } else {
            None
        }
    };

    let damage = last_layers
        .and_then(|last_layers| {
            (surface.background_color == background_color).then(|| {
                damage::diff(
                    last_layers,
                    renderer.layers(),
                    |layer| vec![layer.bounds],
                    Layer::damage,
                )
            })
        })
        .unwrap_or_else(|| vec![Rectangle::with_size(viewport.logical_size())]);

    if damage.is_empty() {
        return Ok(());
    }

    surface.layer_stack.push_front(renderer.layers().to_vec());
    surface.background_color = background_color;

    let damage =
        damage::group(damage, Rectangle::with_size(viewport.logical_size()));

    let mut pixels = tiny_skia::PixmapMut::from_bytes(
        bytemuck::cast_slice_mut(&mut buffer),
        physical_size.width,
        physical_size.height,
    )
    .expect("Create pixel map");

    renderer.draw(
        &mut pixels,
        &mut surface.clip_mask,
        viewport,
        &damage,
        background_color,
    );

    buffer.present().map_err(|_| compositor::SurfaceError::Lost)
}

pub fn screenshot(
    renderer: &mut Renderer,
    viewport: &Viewport,
    background_color: Color,
) -> Vec<u8> {
    let size = viewport.physical_size();

    let mut offscreen_buffer: Vec<u32> =
        vec![0; size.width as usize * size.height as usize];

    let mut clip_mask = tiny_skia::Mask::new(size.width, size.height)
        .expect("Create clip mask");

    renderer.draw(
        &mut tiny_skia::PixmapMut::from_bytes(
            bytemuck::cast_slice_mut(&mut offscreen_buffer),
            size.width,
            size.height,
        )
        .expect("Create offscreen pixel map"),
        &mut clip_mask,
        viewport,
        &[Rectangle::with_size(Size::new(
            size.width as f32,
            size.height as f32,
        ))],
        background_color,
    );

    offscreen_buffer.iter().fold(
        Vec::with_capacity(offscreen_buffer.len() * 4),
        |mut acc, pixel| {
            const A_MASK: u32 = 0xFF_00_00_00;
            const R_MASK: u32 = 0x00_FF_00_00;
            const G_MASK: u32 = 0x00_00_FF_00;
            const B_MASK: u32 = 0x00_00_00_FF;

            let a = ((A_MASK & pixel) >> 24) as u8;
            let r = ((R_MASK & pixel) >> 16) as u8;
            let g = ((G_MASK & pixel) >> 8) as u8;
            let b = (B_MASK & pixel) as u8;

            acc.extend([r, g, b, a]);
            acc
        },
    )
}<|MERGE_RESOLUTION|>--- conflicted
+++ resolved
@@ -123,11 +123,7 @@
         viewport: &Viewport,
         background_color: Color,
     ) -> Vec<u8> {
-<<<<<<< HEAD
-        screenshot(renderer, surface, viewport, background_color)
-=======
-        screenshot(renderer, viewport, background_color, overlay)
->>>>>>> beddf49c
+        screenshot(renderer, viewport, background_color)
     }
 }
 
